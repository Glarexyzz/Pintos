#ifndef VM_PAGE_H
#define VM_PAGE_H

#include <debug.h>
#include <hash.h>
<<<<<<< HEAD
#include "filesys/file.h"
#include "vm/frame.h"
=======
#include "filesys/off_t.h"
#include "vm/mmap.h"
>>>>>>> 9eecad53

/// spt_entry data for a read-only uninitialised executable.
struct uninitialised_executable {
  int page_read_bytes;               /* Number of bytes to read. */
  int page_zero_bytes;               /* Number of bytes to set to zero. */
  struct shared_frame *shared_frame; /* The shared frame in the share table. */
};

/// spt_entry data for a writable uninitialised executable.
struct writable_executable {
  int page_read_bytes; /* Number of bytes to read. */
  int page_zero_bytes; /* Number of bytes to set to zero. */
  struct file *file;   /* The file to which the frame belongs. */
  int offset;          /* The offset of the frame within the file. */
};

// Page mapped to a file in memory.
struct memory_mapped_file {
  struct mmap_entry *mmap_entry; /* Entry in the table of file mappings. */
  struct list_elem elem;         /* For insertion in the list of pages
                                        in the mmap_entry. */
  /* The portion of the page to read/write to the file. */
  size_t page_file_bytes;
  /* The portion of the page not included in the file. */
  size_t page_zero_bytes;
};

/// Describes where the data referred to by the SPT is located.
enum spt_entry_type {
  UNINITIALISED_EXECUTABLE,
  MMAP, // A page mapped to a part of a file in the user's address space.
};

/// Entry for the supplemental page table.
struct spt_entry {
  void *uvaddr;             /* The user virtual address. */
  enum spt_entry_type type; /* The type of the data, used to decode the
                             * union. */
  bool writable;            /* Whether the page is writable. */
  union {                   /* The spt_entry_type-specific data. */
<<<<<<< HEAD
    struct uninitialised_executable shared_exec_file;
    struct writable_executable writable_exec_file;
=======
    struct uninitialised_executable exec_file;
    struct memory_mapped_file mmap;
>>>>>>> 9eecad53
  };

  struct hash_elem elem;    /* For insertion into the supplemental page
                             * table. */
};

unsigned spt_entry_hash(const struct hash_elem *element, void *aux UNUSED);
bool spt_entry_kvaddr_smaller(
  const struct hash_elem *a,
  const struct hash_elem *b,
  void *aux UNUSED
);

#endif //VM_PAGE_H<|MERGE_RESOLUTION|>--- conflicted
+++ resolved
@@ -3,13 +3,10 @@
 
 #include <debug.h>
 #include <hash.h>
-<<<<<<< HEAD
 #include "filesys/file.h"
 #include "vm/frame.h"
-=======
 #include "filesys/off_t.h"
 #include "vm/mmap.h"
->>>>>>> 9eecad53
 
 /// spt_entry data for a read-only uninitialised executable.
 struct uninitialised_executable {
@@ -26,7 +23,7 @@
   int offset;          /* The offset of the frame within the file. */
 };
 
-// Page mapped to a file in memory.
+/// Page mapped to a file in memory.
 struct memory_mapped_file {
   struct mmap_entry *mmap_entry; /* Entry in the table of file mappings. */
   struct list_elem elem;         /* For insertion in the list of pages
@@ -50,13 +47,9 @@
                              * union. */
   bool writable;            /* Whether the page is writable. */
   union {                   /* The spt_entry_type-specific data. */
-<<<<<<< HEAD
     struct uninitialised_executable shared_exec_file;
     struct writable_executable writable_exec_file;
-=======
-    struct uninitialised_executable exec_file;
     struct memory_mapped_file mmap;
->>>>>>> 9eecad53
   };
 
   struct hash_elem elem;    /* For insertion into the supplemental page
