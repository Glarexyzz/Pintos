#ifndef VM_PAGE_H
#define VM_PAGE_H

#include <debug.h>
#include <hash.h>
#include "filesys/off_t.h"
#include "vm/mmap.h"

/// spt_entry data for an uninitialised executable.
struct uninitialised_executable {
  int page_read_bytes;      /* Number of bytes to read. */
  int page_zero_bytes;      /* Number of bytes to set to zero. */
  int offset;               /* Offset in the file to read from. */
};

/// Describes where the data referred to by the SPT is located.
enum spt_entry_type {
<<<<<<< HEAD
  MMAP, // A page mapped to a part ofa file in the user's address space.
=======
  UNINITIALISED_EXECUTABLE
>>>>>>> f79d2da8
};

/// Entry for the supplemental page table.
struct spt_entry {
  void *uvaddr;             /* The user virtual address. */
  enum spt_entry_type type; /* The type of the data, used to decode the
                             * union. */
  bool writable;            /* Whether the page is writable. */
  union {                   /* The spt_entry_type-specific data. */
<<<<<<< HEAD
    // Page mapped to a file in memory.
    struct {
      bool dirty_bit;                /* True iff the page was written to. */
	  struct mmap_entry *mmap_entry; /* Entry in the table of file mappings. */
	  struct list_elem elem;         /* For insertion in the list of pages
                                        in the mmap_entry. */
      /* The portion of the page to read/write to the file. */
      size_t page_file_bytes;
      /* The portion of the page not included in the file. */
      size_t page_zero_bytes;
    } mmap;
=======
    struct uninitialised_executable exec_file;
>>>>>>> f79d2da8
  };

  struct hash_elem elem;    /* For insertion into the supplemental page
                             * table. */
};

unsigned spt_entry_hash(const struct hash_elem *element, void *aux UNUSED);
bool spt_entry_kvaddr_smaller(
  const struct hash_elem *a,
  const struct hash_elem *b,
  void *aux UNUSED
);

#endif //VM_PAGE_H<|MERGE_RESOLUTION|>--- conflicted
+++ resolved
@@ -13,13 +13,22 @@
   int offset;               /* Offset in the file to read from. */
 };
 
+// Page mapped to a file in memory.
+struct memory_mapped_file {
+  bool dirty_bit;                /* True iff the page was written to. */
+  struct mmap_entry *mmap_entry; /* Entry in the table of file mappings. */
+  struct list_elem elem;         /* For insertion in the list of pages
+                                        in the mmap_entry. */
+  /* The portion of the page to read/write to the file. */
+  size_t page_file_bytes;
+  /* The portion of the page not included in the file. */
+  size_t page_zero_bytes;
+};
+
 /// Describes where the data referred to by the SPT is located.
 enum spt_entry_type {
-<<<<<<< HEAD
+  UNINITIALISED_EXECUTABLE,
   MMAP, // A page mapped to a part ofa file in the user's address space.
-=======
-  UNINITIALISED_EXECUTABLE
->>>>>>> f79d2da8
 };
 
 /// Entry for the supplemental page table.
@@ -29,21 +38,8 @@
                              * union. */
   bool writable;            /* Whether the page is writable. */
   union {                   /* The spt_entry_type-specific data. */
-<<<<<<< HEAD
-    // Page mapped to a file in memory.
-    struct {
-      bool dirty_bit;                /* True iff the page was written to. */
-	  struct mmap_entry *mmap_entry; /* Entry in the table of file mappings. */
-	  struct list_elem elem;         /* For insertion in the list of pages
-                                        in the mmap_entry. */
-      /* The portion of the page to read/write to the file. */
-      size_t page_file_bytes;
-      /* The portion of the page not included in the file. */
-      size_t page_zero_bytes;
-    } mmap;
-=======
     struct uninitialised_executable exec_file;
->>>>>>> f79d2da8
+    struct memory_mapped_file mmap;
   };
 
   struct hash_elem elem;    /* For insertion into the supplemental page
