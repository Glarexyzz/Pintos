--- conflicted
+++ resolved
@@ -4,8 +4,8 @@
 #include <debug.h>
 #include <hash.h>
 #include "filesys/file.h"
+#include "filesys/off_t.h"
 #include "vm/frame.h"
-#include "filesys/off_t.h"
 #include "vm/mmap.h"
 
 /// spt_entry data for a read-only uninitialised executable.
@@ -48,13 +48,9 @@
                              * union. */
   bool writable;            /* Whether the page is writable. */
   union {                   /* The spt_entry_type-specific data. */
-<<<<<<< HEAD
     size_t swap_slot;
-    struct uninitialised_executable exec_file;
-=======
     struct uninitialised_executable shared_exec_file;
     struct writable_executable writable_exec_file;
->>>>>>> f332fc1a
     struct memory_mapped_file mmap;
   };
 
