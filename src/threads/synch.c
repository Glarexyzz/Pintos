--- conflicted
+++ resolved
@@ -96,11 +96,13 @@
   while (sema->value == 0) 
     {
       list_push_back (&sema->waiters, &thread_current ()->elem);
-      /* Check if this thread would be waiting for a lock.
+      if (!thread_mlfqs) {
+        /* Check if this thread would be waiting for a lock.
          If so, handle donation to the owner. */
-      struct lock *lock = thread_current ()->lock_to_wait;
-      if (lock != NULL)
-        lock_add_donation (lock, thread_current ());
+        struct lock *lock = thread_current ()->lock_to_wait;
+        if (lock != NULL)
+          lock_add_donation (lock, thread_current ());
+      }
       thread_block ();
     }
   sema->value--;
@@ -148,32 +150,36 @@
   bool will_unblock_thread = !list_empty(&sema->waiters);
 
   old_level = intr_disable ();
-<<<<<<< HEAD
-  if (!list_empty (&sema->waiters)) {
+  if (thread_mlfqs) {
+    if (will_unblock_thread)
+    {
+      thread_to_wake = list_entry(
+        list_pop_front (&sema->waiters),
+        struct thread,
+        elem
+      );
+      thread_unblock(thread_to_wake);
+    }
+  } else if (will_unblock_thread) {
     struct thread *max_thread = list_pop_max_priority (&sema->waiters);
     /* Check if this thread would be now acquiring a lock.
        If so, revoke donation to the owner from this thread. */
     struct lock *lock = max_thread->lock_to_wait;
     if (lock != NULL)
-      {
-        lock_revoke_donation (lock, max_thread);
-        max_thread->lock_to_wait = NULL;
-      }
+    {
+      lock_revoke_donation (lock, max_thread);
+      max_thread->lock_to_wait = NULL;
+    }
     thread_unblock (max_thread);
-=======
-  if (will_unblock_thread)
-  {
-    thread_to_wake = list_entry(
-      list_pop_front (&sema->waiters),
-      struct thread,
-      elem
-    );
-    thread_unblock(thread_to_wake);
->>>>>>> e568c9f0
   }
+
   sema->value++;
+
+  // TODO: combine these yields
   /* Yield the current thread to the CPU, so that priorities can be updated. */
-  thread_yield();
+  if (!thread_mlfqs)
+    thread_yield();
+
   intr_set_level (old_level);
 
   // yield the thread if we just woke up a higher-priority one
@@ -286,32 +292,39 @@
   ASSERT (lock != NULL);
   ASSERT (!intr_context ());
   ASSERT (!lock_held_by_current_thread (lock));
-  enum intr_level old_level;
-
-  /* If a thread tries to acquire a lock that already
-     has an owner, this thread will then be blocked. */
-  struct thread *current_thread;
-
-  /* Set the current thread's lock that it is waiting for early, so that
-     priority donation can be performed immediately when the semaphore is
-     downed. */
-  current_thread = thread_current ();
-  current_thread->lock_to_wait = lock;
-
-  sema_down (&lock->semaphore);
-  ASSERT (lock->semaphore.value == 0);
-
-  old_level = intr_disable ();
-  /* At this stage, the current thread has not been blocked, so it will become
-     the owner of the lock. */
-  lock->holder = current_thread;
-  current_thread->lock_to_wait = NULL;
-  /* Since there are initially no threads waiting for the lock, no donation
-     occurs. */
-  lock_update_lower_max_priority(lock);
-  list_push_back (&current_thread->locks_acquired, &lock->elem);
-
-  intr_set_level (old_level);
+  // TODO: optimise
+  if (thread_mlfqs) {
+    sema_down (&lock->semaphore);
+    lock->holder = thread_current ();
+
+  } else {
+    enum intr_level old_level;
+
+    /* If a thread tries to acquire a lock that already
+       has an owner, this thread will then be blocked. */
+    struct thread *current_thread;
+
+    /* Set the current thread's lock that it is waiting for early, so that
+       priority donation can be performed immediately when the semaphore is
+       downed. */
+    current_thread = thread_current ();
+    current_thread->lock_to_wait = lock;
+
+    sema_down (&lock->semaphore);
+    ASSERT (lock->semaphore.value == 0);
+
+    old_level = intr_disable ();
+    /* At this stage, the current thread has not been blocked, so it will become
+       the owner of the lock. */
+    lock->holder = current_thread;
+    current_thread->lock_to_wait = NULL;
+    /* Since there are initially no threads waiting for the lock, no donation
+       occurs. */
+    lock_update_lower_max_priority(lock);
+    list_push_back (&current_thread->locks_acquired, &lock->elem);
+
+    intr_set_level (old_level);
+  }
 }
 
 /* Tries to acquires LOCK and returns true if successful or false
@@ -345,7 +358,8 @@
   ASSERT (lock != NULL);
   ASSERT (lock_held_by_current_thread (lock));
 
-  list_remove (&lock->elem);
+  if (!thread_mlfqs)
+    list_remove (&lock->elem);
   lock->holder = NULL;
   sema_up (&lock->semaphore);
 }
@@ -481,7 +495,7 @@
   };
 
 /**
- * Determines whether one semaphore has a thread that has 
+ * Determines whether one semaphore has a thread that has
  * lower priority than another semaphore's thread.
  * @param a The first semaphore.
  * @param b The second semaphore.
@@ -566,7 +580,7 @@
   ASSERT (!intr_context ());
   ASSERT (lock_held_by_current_thread (lock));
 
-  if (!list_empty (&cond->waiters)) 
+  if (!list_empty (&cond->waiters))
   {
     list_sort (&cond->waiters, sema_lower_priority, NULL);
     sema_up (&list_entry (list_pop_back (&cond->waiters),
