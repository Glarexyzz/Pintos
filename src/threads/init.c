#include "threads/init.h"
#include <console.h>
#include <debug.h>
#include <inttypes.h>
#include <limits.h>
#include <random.h>
#include <stddef.h>
#include <stdio.h>
#include <stdlib.h>
#include <string.h>
#include "devices/kbd.h"
#include "devices/input.h"
#include "devices/serial.h"
#include "devices/shutdown.h"
#include "devices/timer.h"
#include "devices/vga.h"
#include "devices/rtc.h"
#include "threads/interrupt.h"
#include "threads/io.h"
#include "threads/loader.h"
#include "threads/malloc.h"
#include "threads/palloc.h"
#include "threads/pte.h"
#include "threads/thread.h"
#ifdef USERPROG
#include "userprog/process.h"
#include "userprog/exception.h"
#include "userprog/gdt.h"
#include "userprog/syscall.h"
#include "userprog/tss.h"
#else
#include "tests/threads/tests.h"
#endif
#ifdef VM
#include "devices/swap.h"
#include "vm/frame.h"
#endif
#ifdef FILESYS
#include "devices/block.h"
#include "devices/ide.h"
#include "filesys/filesys.h"
#include "filesys/fsutil.h"
#include "vm/share.h"
#endif

/* Page directory with kernel mappings only. */
uint32_t *init_page_dir;

#ifdef FILESYS
/* -f: Format the file system? */
static bool format_filesys;

/* -filesys, -scratch, -swap: Names of block devices to use,
   overriding the defaults. */
static const char *filesys_bdev_name;
static const char *scratch_bdev_name;
#ifdef VM
static const char *swap_bdev_name;
#endif
#endif /* FILESYS */

/* -ul: Maximum number of pages to put into palloc's user pool. */
static size_t user_page_limit = SIZE_MAX;

static void bss_init (void);
static void paging_init (void);

static char **read_command_line (void);
static char **parse_options (char **argv);
static void run_actions (char **argv);
static void usage (void);

#ifdef FILESYS
static void locate_block_devices (void);
static void locate_block_device (enum block_type, const char *name);
#endif

int main (void) NO_RETURN;

/* PintOS main program. */
int
main (void)
{
  char **argv;

  /* Clear BSS. */  
  bss_init ();

  /* Break command line into arguments and parse options. */
  argv = read_command_line ();
  argv = parse_options (argv);

  /* Initialize ourselves as a thread so we can use locks,
     then enable console locking. */
  thread_init ();
  console_init ();  

  /* Greet user. */
  printf ("PintOS booting with %'"PRIu32" kB RAM...\n",
          init_ram_pages * PGSIZE / 1024);

  /* Initialize memory system. */
  palloc_init (user_page_limit);
  malloc_init ();
  paging_init ();

  /* Segmentation. */
#ifdef USERPROG
  tss_init ();
  gdt_init ();
#endif

  /* Initialize interrupt handlers. */
  intr_init ();
  timer_init ();
  kbd_init ();
  input_init ();
#ifdef USERPROG
  exception_init ();
  user_process_hashmap_init();
  file_system_lock_init();
  syscall_init ();
#endif

#ifdef VM
  frame_table_init();
<<<<<<< HEAD
  eviction_list_init();
=======
  share_table_init();
>>>>>>> f332fc1a
#endif

  /* Start thread scheduler and enable interrupts. */
  thread_start ();
  serial_init_queue ();
  timer_calibrate ();

#ifdef FILESYS
  /* Initialize file system. */
  ide_init ();
  locate_block_devices ();
  filesys_init (format_filesys);
#endif

#ifdef VM
  /* Initialise the swap disk */  
  swap_init ();
#endif

  printf ("Boot complete.\n");
  
  /* Run actions specified on kernel command line. */
  run_actions (argv);

  /* Finish up. */
  shutdown ();
  thread_exit ();
}

/* Clear the "BSS", a segment that should be initialized to
   zeros.  It isn't actually stored on disk or zeroed by the
   kernel loader, so we have to zero it ourselves.

   The start and end of the BSS segment is recorded by the
   linker as _start_bss and _end_bss.  See kernel.lds. */
static void
bss_init (void) 
{
  extern char _start_bss, _end_bss;
  memset (&_start_bss, 0, &_end_bss - &_start_bss);
}

/* Populates the base page directory and page table with the
   kernel virtual mapping, and then sets up the CPU to use the
   new page directory.  Points init_page_dir to the page
   directory it creates. */
static void
paging_init (void)
{
  uint32_t *pd, *pt;
  size_t page;
  extern char _start, _end_kernel_text;

  pd = init_page_dir = palloc_get_page (PAL_ASSERT | PAL_ZERO);
  pt = NULL;
  for (page = 0; page < init_ram_pages; page++)
    {
      uintptr_t paddr = page * PGSIZE;
      char *vaddr = ptov (paddr);
      size_t pde_idx = pd_no (vaddr);
      size_t pte_idx = pt_no (vaddr);
      bool in_kernel_text = &_start <= vaddr && vaddr < &_end_kernel_text;

      if (pd[pde_idx] == 0)
        {
          pt = palloc_get_page (PAL_ASSERT | PAL_ZERO);
          pd[pde_idx] = pde_create (pt);
        }

      pt[pte_idx] = pte_create_kernel (vaddr, !in_kernel_text);
    }

  /* Store the physical address of the page directory into CR3
     aka PDBR (page directory base register).  This activates our
     new page tables immediately.  See [IA32-v2a] "MOV--Move
     to/from Control Registers" and [IA32-v3a] 3.7.5 "Base Address
     of the Page Directory". */
  asm volatile ("movl %0, %%cr3" : : "r" (vtop (init_page_dir)));
}

/* Breaks the kernel command line into words and returns them as
   an argv-like array. */
static char **
read_command_line (void) 
{
  static char *argv[LOADER_ARGS_LEN / 2 + 1];
  char *p, *end;
  int argc;
  int i;

  argc = *(uint32_t *) ptov (LOADER_ARG_CNT);
  p = ptov (LOADER_ARGS);
  end = p + LOADER_ARGS_LEN;
  for (i = 0; i < argc; i++) 
    {
      if (p >= end)
        PANIC ("command line arguments overflow");

      argv[i] = p;
      p += strnlen (p, end - p) + 1;
    }
  argv[argc] = NULL;

  /* Print kernel command line. */
  printf ("Kernel command line:");
  for (i = 0; i < argc; i++)
    if (strchr (argv[i], ' ') == NULL)
      printf (" %s", argv[i]);
    else
      printf (" '%s'", argv[i]);
  printf ("\n");

  return argv;
}

/* Parses options in ARGV[]
   and returns the first non-option argument. */
static char **
parse_options (char **argv) 
{
  for (; *argv != NULL && **argv == '-'; argv++)
    {
      char *save_ptr;
      char *name = strtok_r (*argv, "=", &save_ptr);
      char *value = strtok_r (NULL, "", &save_ptr);
      
      if (!strcmp (name, "-h"))
        usage ();
      else if (!strcmp (name, "-q"))
        shutdown_configure (SHUTDOWN_POWER_OFF);
      else if (!strcmp (name, "-r"))
        shutdown_configure (SHUTDOWN_REBOOT);
#ifdef FILESYS
      else if (!strcmp (name, "-f"))
        format_filesys = true;
      else if (!strcmp (name, "-filesys"))
        filesys_bdev_name = value;
      else if (!strcmp (name, "-scratch"))
        scratch_bdev_name = value;
#ifdef VM
      else if (!strcmp (name, "-swap"))
        swap_bdev_name = value;
#endif
#endif
      else if (!strcmp (name, "-rs"))
        random_init (atoi (value));
      else if (!strcmp (name, "-mlfqs"))
        thread_mlfqs = true;
#ifdef USERPROG
      else if (!strcmp (name, "-ul"))
        user_page_limit = atoi (value);
#endif
      else
        PANIC ("unknown option `%s' (use -h for help)", name);
    }

  /* Initialize the random number generator based on the system
     time.  This has no effect if an "-rs" option was specified.

     When running under Bochs, this is not enough by itself to
     get a good seed value, because the pintos script sets the
     initial time to a predictable value, not to the local time,
     for reproducibility.  To fix this, give the "-r" option to
     the pintos script to request real-time execution. */
  random_init (rtc_get_time ());
  
  return argv;
}

/* Runs the task specified in ARGV[1]. */
static void
run_task (char **argv)
{
  const char *task = argv[1];
  
  printf ("Executing '%s':\n", task);
#ifdef USERPROG
  process_wait (process_execute (task));
#else
  run_test (task);
#endif
  printf ("Execution of '%s' complete.\n", task);
}

/* Executes all of the actions specified in ARGV[]
   up to the null pointer sentinel. */
static void
run_actions (char **argv) 
{
  /* An action. */
  struct action 
    {
      char *name;                       /* Action name. */
      int argc;                         /* # of args, including action name. */
      void (*function) (char **argv);   /* Function to execute action. */
    };

  /* Table of supported actions. */
  static const struct action actions[] = 
    {
      {"run", 2, run_task},
#ifdef FILESYS
      {"ls", 1, fsutil_ls},
      {"cat", 2, fsutil_cat},
      {"rm", 2, fsutil_rm},
      {"extract", 1, fsutil_extract},
      {"append", 2, fsutil_append},
#endif
      {NULL, 0, NULL},
    };

  while (*argv != NULL)
    {
      const struct action *a;
      int i;

      /* Find action name. */
      for (a = actions; ; a++)
        if (a->name == NULL)
          PANIC ("unknown action `%s' (use -h for help)", *argv);
        else if (!strcmp (*argv, a->name))
          break;

      /* Check for required arguments. */
      for (i = 1; i < a->argc; i++)
        if (argv[i] == NULL)
          PANIC ("action `%s' requires %d argument(s)", *argv, a->argc - 1);

      /* Invoke action and advance. */
      a->function (argv);
      argv += a->argc;
    }
  
}

/* Prints a kernel command line help message and powers off the
   machine. */
static void
usage (void)
{
  printf ("\nCommand line syntax: [OPTION...] [ACTION...]\n"
          "Options must precede actions.\n"
          "Actions are executed in the order specified.\n"
          "\nAvailable actions:\n"
#ifdef USERPROG
          "  run 'PROG [ARG...]' Run PROG and wait for it to complete.\n"
#else
          "  run TEST           Run TEST.\n"
#endif
#ifdef FILESYS
          "  ls                 List files in the root directory.\n"
          "  cat FILE           Print FILE to the console.\n"
          "  rm FILE            Delete FILE.\n"
          "Use these actions indirectly via `pintos' -g and -p options:\n"
          "  extract            Untar from scratch device into file system.\n"
          "  append FILE        Append FILE to tar file on scratch device.\n"
#endif
          "\nOptions:\n"
          "  -h                 Print this help message and power off.\n"
          "  -q                 Power off VM after actions or on panic.\n"
          "  -r                 Reboot after actions.\n"
#ifdef FILESYS
          "  -f                 Format file system device during startup.\n"
          "  -filesys=BDEV      Use BDEV for file system instead of default.\n"
          "  -scratch=BDEV      Use BDEV for scratch instead of default.\n"
#ifdef VM
          "  -swap=BDEV         Use BDEV for swap instead of default.\n"
#endif
#endif
          "  -rs=SEED           Set random number seed to SEED.\n"
          "  -mlfqs             Use multi-level feedback queue scheduler.\n"
#ifdef USERPROG
          "  -ul=COUNT          Limit user memory to COUNT pages.\n"
#endif
          );
  shutdown_power_off ();
}

#ifdef FILESYS
/* Figure out what block devices to cast in the various PintOS roles. */
static void
locate_block_devices (void)
{
  locate_block_device (BLOCK_FILESYS, filesys_bdev_name);
  locate_block_device (BLOCK_SCRATCH, scratch_bdev_name);
#ifdef VM
  locate_block_device (BLOCK_SWAP, swap_bdev_name);
#endif
}

/* Figures out what block device to use for the given ROLE: the
   block device with the given NAME, if NAME is non-null,
   otherwise the first block device in probe order of type
   ROLE. */
static void
locate_block_device (enum block_type role, const char *name)
{
  struct block *block = NULL;

  if (name != NULL)
    {
      block = block_get_by_name (name);
      if (block == NULL)
        PANIC ("No such block device \"%s\"", name);
    }
  else
    {
      for (block = block_first (); block != NULL; block = block_next (block))
        if (block_type (block) == role)
          break;
    }

  if (block != NULL)
    {
      printf ("%s: using %s\n", block_type_name (role), block_name (block));
      block_set_role (role, block);
    }
}
#endif<|MERGE_RESOLUTION|>--- conflicted
+++ resolved
@@ -124,11 +124,8 @@
 
 #ifdef VM
   frame_table_init();
-<<<<<<< HEAD
   eviction_list_init();
-=======
   share_table_init();
->>>>>>> f332fc1a
 #endif
 
   /* Start thread scheduler and enable interrupts. */
