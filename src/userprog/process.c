--- conflicted
+++ resolved
@@ -287,13 +287,8 @@
   strlcpy(executable_name, file_name, len_to_copy);
 
   /* Create a new thread to execute FILE_NAME. */
-<<<<<<< HEAD
   tid = thread_create (executable_name, PRI_DEFAULT, start_process, fn_copy);
-  if (tid == TID_ERROR)
-=======
-  tid = thread_create (file_name, PRI_DEFAULT, start_process, fn_copy);
   if (tid == TID_ERROR) {
->>>>>>> 1e914c8e
     palloc_free_page (fn_copy);
   	return tid;
   }
