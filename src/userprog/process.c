--- conflicted
+++ resolved
@@ -23,12 +23,9 @@
 #include "threads/vaddr.h"
 #ifdef VM
 #include "vm/frame.h"
+#include "vm/mmap.h"
 #include "vm/page.h"
-<<<<<<< HEAD
 #include "vm/share.h"
-=======
-#include "vm/mmap.h"
->>>>>>> 9eecad53
 #endif
 
 
