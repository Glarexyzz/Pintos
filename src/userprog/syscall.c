#include "devices/input.h"
#include "devices/shutdown.h"
#include "filesys/file.h"
#include "filesys/filesys.h"
#include "userprog/syscall.h"
#include "userprog/pagedir.h"
#include "userprog/process.h"
#include <hash.h>
#include <stdio.h>
#include "threads/interrupt.h"
#include "threads/malloc.h"
#include "threads/synch.h"
#include "threads/thread.h"
#include "threads/vaddr.h"


/// The maximum number of bytes to write to the console at a time
#define MAX_WRITE_SIZE 300

// Helper macro for ONE_ARG, TWO_ARG, and THREE_ARG
#define AN_ARG(t1, n1, number)                               \
  void *arg ## number ## _ = ((uint32_t *) f->esp)+number;   \
  void *arg ## number ## _kernel_ = access_user_memory(      \
    thread_current()->pagedir,                               \
    arg ## number ## _                                       \
  );                                                         \
  if (arg ## number ## _kernel_ == NULL) {                   \
    exit_user_process(-1);                                   \
    NOT_REACHED();                                           \
  }                                                          \
  t1 n1 = *((t1 *) arg ## number ## _kernel_);

/**
 * Get one argument from the interrupt frame.
 * @param t1 The type of the argument.
 * @param n1 The name of the argument.
 * @pre The struct intr_frame pointer is in scope and called `f`.
 * @remark The process will be exited if the stack pointer in the interrupt
 * frame is invalid.
 * @example \code{.c}
 * static void example(struct intr_frame *f) {
 *   // void example(const char *string_arg)
 *   ONE_ARG(const char *, string_arg);
 *
 *   // do stuff
 * }
 * \endcode
 */
#define ONE_ARG(t1, n1) \
  AN_ARG(t1, n1, 1)

/**
 * Get one argument from the interrupt frame.
 * @param t1 The type of the first argument.
 * @param n1 The name of the first argument.
 * @param t2 The type of the second argument.
 * @param n2 The name of the second argument.
 * @pre The struct intr_frame pointer is in scope and called `f`.
 * @remark The process will be exited if the stack pointer in the interrupt
 * frame is invalid.
 * @example \code{.c}
 * static void example(struct intr_frame *f) {
 *   // void example(const char *string_arg, int size)
 *   TWO_ARG(
 *     const char *, string_arg,
 *     int, size
 *   );
 *
 *   // do stuff
 * }
 * \endcode
 */
#define TWO_ARG(t1, n1, t2, n2) \
  AN_ARG(t1, n1, 1)             \
  AN_ARG(t2, n2, 2)

/**
 * Get one argument from the interrupt frame.
 * @param t1 The type of the first argument.
 * @param n1 The name of the first argument.
 * @param t2 The type of the second argument.
 * @param n2 The name of the second argument.
 * @param t3 The type of the third argument.
 * @param n3 The name of the third argument.
 * @pre The struct intr_frame pointer is in scope and called `f`.
 * @remark The process will be exited if the stack pointer in the interrupt
 * frame is invalid.
 * @example \code{.c}
 * static void example(struct intr_frame *f) {
 *   // void example(const char *string_arg, int size, unsigned max)
 *   THREE_ARG(
 *     const char *, string_arg,
 *     int, size,
 *     unsigned, max
 *   );
 *
 *   // do stuff
 * }
 * \endcode
 */
#define THREE_ARG(t1, n1, t2, n2, t3, n3) \
  AN_ARG(t1, n1, 1)                       \
  AN_ARG(t2, n2, 2)                       \
  AN_ARG(t3, n3, 3)

/// Type of system call handler functions.
typedef void (*syscall_handler_func) (struct intr_frame *);

<<<<<<< HEAD
/**
 * Type of auxiliary functions to handle memory held in pages mapped by a given
 * user's buffer.
 * Takes a pointer to the kernel address to a given (part or whole) page,
 * the size of memory in that page, and a helper state.
 */
typedef void (*block_foreach_func) (void *, unsigned, void *);

static void buffer_pages_foreach(
  void *user_buffer,
  unsigned size,
  block_foreach_func f,
  void *state
);

void close_file(struct hash_elem *element, void *aux UNUSED);
static void exit_process(int status) NO_RETURN;
static void *access_user_memory(uint32_t *pd, const void *uaddr);
static bool user_owns_memory_range(const void *buffer, unsigned size);
=======
static const void *access_user_memory(uint32_t *pd, const void *uaddr);
>>>>>>> 45498978
static void syscall_handler (struct intr_frame *);

// Helper functions for reading to and writing from buffer pages.

static void buffer_page_print(
  void *buffer_page_,
  unsigned buffer_page_size,
  void *state UNUSED
);
static void buffer_page_record_stdin(
  void *buffer_page_,
  unsigned buffer_page_size,
  void *state UNUSED
);
static void buffer_page_file_read(
  void *buffer_page,
  unsigned buffer_page_size,
  void *state_
);

static void syscall_not_implemented(struct intr_frame *f);
static void halt(struct intr_frame *f) NO_RETURN;
static void exit(struct intr_frame *f);
static void exec(struct intr_frame *f);
static void wait(struct intr_frame *f);
static void create(struct intr_frame *f);
static void remove_handler(struct intr_frame *f);
static void open(struct intr_frame *f);
static void filesize(struct intr_frame *f);
static void write(struct intr_frame *f);
static void seek(struct intr_frame *f);
static void tell(struct intr_frame *f);
static void close(struct intr_frame *f);

/**
 * Lock for reading to and writing from the console.
 * Unlike the built-in lock, this is not reentrant.
 */
struct lock console_lock;

// Handler for system calls corresponding to those defined in syscall-nr.h
const syscall_handler_func syscall_handlers[] = {
  &halt,
  &exit,
  &exec,
  &wait,
<<<<<<< HEAD
  &syscall_not_implemented,
  &syscall_not_implemented,
  &syscall_not_implemented,
  &syscall_not_implemented,
  &read,
=======
  &create,
  &remove_handler,
  &open,
  &filesize,
  &syscall_not_implemented,
>>>>>>> 45498978
  &write,
  &seek,
  &tell,
  &close,
  &syscall_not_implemented,
  &syscall_not_implemented
};

void
syscall_init (void) 
{
  lock_init(&console_lock);
  intr_register_int (0x30, 3, INTR_ON, syscall_handler, "syscall");
}

/**
 * Get the kernel virtual address of a virtual user address from the page
 * directory provided.
 * @param pd The page directory from which to read.
 * @param uaddr The user address.
 * @return The physical address, or NULL if the user address is invalid.
 * @remark For safety, do not perform pointer arithmetic on the returned pointer
 * from this function.
 * @remark If NULL is returned, the caller should free its resources and call
 * exit_user_process(-1).
 */
static void *access_user_memory(uint32_t *pd, const void *uaddr) {
  // Return NUll if we're not accessing an address in user-space
  if (!is_user_vaddr(uaddr)) {
	return NULL;
  }

  return pagedir_get_page(pd, uaddr);
}

/**
 * Placeholder for unimplemented system calls.
 * @param f The interrupt stack frame
 */
static void syscall_not_implemented(struct intr_frame *f UNUSED) {
  printf("System call not implemented.\n");
}

/**
 * Handles halt system calls.
 * @param f The interrupt stack frame
 */
static void halt(struct intr_frame *f UNUSED) {
  // void halt(void)
  shutdown_power_off();
}

/**
 * Handles exit system calls.
 * @param f The interrupt stack frame
 */
static void exit(struct intr_frame *f UNUSED) {
  // void exit(int status)
  ONE_ARG(int, status);
  exit_user_process(status);
}

/**
 * Handles exec system calls.
 * @param f The interrupt stack frame
 */
static void exec(struct intr_frame *f) {
  // pid_t exec(const char *cmd_line)
  ONE_ARG(char *, cmd_line);

  char *physical_cmd_line = access_user_memory(
    thread_current()->pagedir,
    cmd_line
  );

  // Terminate process if pointer is invalid.
  if (physical_cmd_line == NULL) {
    exit_user_process(-1);
    NOT_REACHED();
  }

  f->eax = process_execute(physical_cmd_line);
}

/**
 * Handles wait system calls.
 * @param f The interrupt stack frame
 */
static void wait(struct intr_frame *f) {
  // int wait(pid_t pid)
  ONE_ARG(int, pid);
  f->eax = process_wait(pid);
}

/**
<<<<<<< HEAD
 * Checks whether the user owns a given block of memory of a given size, that
 * starts at a given (virtual) address.
 * @param buffer The virtual address to the buffer.
 * @param size The length of the buffer that would be read from
 * or written to.
 * @return `true` if and only if all parts of the buffer are owned by the user.
 */
static bool user_owns_memory_range(const void *buffer, unsigned size) {
  uint32_t *pd = thread_current()->pagedir;
  // Performing pointer arithmetic on a void* is undefined behaviour,
  // so cast to a uint8_t* to comply with the standard.
  for (unsigned i = 0; i < size; i += PGSIZE) {
    if (access_user_memory(pd, &((uint8_t *)buffer)[i]) == NULL) {
      return false;
    }
  }
  // Check the end of the buffer as well.
  if (access_user_memory(pd, &((uint8_t *)buffer)[size - 1]) == NULL) {
    return false;
  }
  return true;
}

/**
 * Iterates over all pages to read mapped by the buffer of given size,
 * applying the foreach function to each page with the size of the section of
 * buffer in that page, and the state.
 * Exits the process if the buffer does not map to a block of memory owned
 * by the user.
 * Care must be taken to ensure that the foreach function does not attempt to
 * write to read-only data, if the provided `user_buffer` is also read-only.
 * @param user_buffer The virtual (user) address to the buffer.
 * @param size The size of the buffer provided by the user.
 * @param f Iterator function to handle a part of the buffer in one page.
 * @param state State for the helper function to use.
 */
static void buffer_pages_foreach(
  void *user_buffer,
  unsigned size,
  block_foreach_func f,
  void *state
) {
  uint32_t *pd = thread_current()->pagedir;
  void *buffer = access_user_memory(pd, user_buffer);
  if (!user_owns_memory_range(user_buffer, size)) {
    exit_process(-1);
    NOT_REACHED();
  }
  ASSERT(buffer != NULL);
  // The trivial case, when the entire buffer fits inside the page.
  unsigned buffer_end_offset = pg_ofs(buffer) + size - 1;
  if (buffer_end_offset < PGSIZE) {
      (*f)(buffer, size, state);
      return;
  }

  // Otherwise, we have the start of the buffer reaching the end of a page,
  // an optional number of full pages in the middle of the buffer,
  // and the end of the buffer possibly ending at a different page.

  // The size occupied in the first page by the buffer.
  unsigned buffer_start_page_size = 0;
  if (pg_ofs(user_buffer) != 0) {
    // Read the first page
    buffer_start_page_size = PGSIZE - pg_ofs(user_buffer);
    (*f)(buffer, buffer_start_page_size, state);
    // Progress to the end of the page
    user_buffer += buffer_start_page_size;
    size -= buffer_start_page_size;
  }
  // Read all the full pages in the middle of the buffer, plus the
  // page at the end.
  while (size > 0) {
    ASSERT(pg_ofs(user_buffer) == 0);
    buffer = access_user_memory(pd, user_buffer);
    ASSERT(buffer != NULL);
    unsigned consumed = size < PGSIZE ? size : PGSIZE;
    (*f)(buffer, consumed, state);
    // If the last page is reached, consumed == size.
    user_buffer += consumed;
    size -= consumed;
  }
}

/**
 * Reads input from the console, writing it to the given page of the buffer.
 * The original buffer should not point to a read-only section of memory.
 * The function does not provide synchronisation for console reads on its own.
 * @param buffer_page_ The physical address of the portion of the buffer.
 * @param page_size The size of the portion held in the page.
 * @param state State parameter (Unused.)
 */
static void buffer_page_record_stdin(
  void *buffer_page_,
  unsigned buffer_page_size,
  void *state UNUSED
) {
  uint8_t *buffer_page = (uint8_t *)buffer_page_;
  for (unsigned i = 0; i < buffer_page_size; i++) {
    buffer_page[i] = input_getc();
  }
}

/// State struct to be used by the buffer page iterator, storing the file being
/// read, the total number of bytes read, and whether EOF has been reached.
struct file_read_state {
  struct file *file;
  unsigned bytes_read;
  bool eof_reached;
};

/**
 * Helper function for reading from a file, and writing it to the given page
 * of the buffer. Will do nothing once an EOF has been reached.
 * The original buffer should not point to a read-only section of memory.
 * The function does not provide synchronisation for file reads on its own.
 * @param buffer_page
 * @param buffer_page_size
 * @param state_ A pointer to a `struct file_read_state`
 * @see struct file_read_state
 */
static void buffer_page_file_read(
  void *buffer_page,
  unsigned buffer_page_size,
  void *state_
) {
  struct file_read_state *state = (struct file_read_state *)state_;
  if (state->eof_reached) return;
  unsigned bytes_read = file_read(state->file, buffer_page, buffer_page_size);
  if (bytes_read < buffer_page_size) {
    // The buffer has not been fully written to, indicating we are at the
    // end of the file.
    state->eof_reached = true;
  } else {
    state->bytes_read += bytes_read;
  }
}

/**
 * Handles read system calls.
 * @param f The interrupt stack frame
 */
static void read(struct intr_frame *f) {
  // int read(int fd, void *buffer, unsigned size)
  int fd = ARG(int, 1);
  void *user_buffer = ARG(void *, 2);
  unsigned size = ARG(unsigned, 3);

  int bytes_read;

  if (fd == 0) {
    // Read from the console.
    lock_acquire(&console_lock);
    buffer_pages_foreach(user_buffer, size, &buffer_page_record_stdin, NULL);
    lock_release(&console_lock);
    // Given the original memory is valid, we will record all `size` bytes
    // from stdin.
    bytes_read = size;
  } else {
    // Read from file.

    // Search up the fd-file mapping from the fd table.
  	struct fd_entry fd_to_find;
  	fd_to_find.fd = fd;

  	struct hash_elem *fd_found_elem = hash_find(
  	  thread_current()->fd_table,
  	  &fd_to_find.elem
  	);
  	if (fd_found_elem == NULL) {
      f->eax = -1;
      return;
  	}
  	struct fd_entry *fd_found = hash_entry(fd_found_elem, struct fd_entry, elem);

    // Initialise the current state of reading the file to the buffer.
    struct file_read_state state;
    state.file = fd_found->file;
    state.eof_reached = false;
    state.bytes_read = 0;

    lock_acquire(&file_system_lock);
    buffer_pages_foreach(user_buffer, size, &buffer_page_file_read, &state);
    lock_release(&file_system_lock);

    bytes_read = state.bytes_read;
  }
  f->eax = bytes_read;
}

/**
 * Prints a given page of the buffer to the console.
 * The function does not provide synchronisation for console writes on its own.
 * @param buffer_page_ The physical address of the portion of the buffer.
 * @param page_size The size of the portion held in the page.
 * @param state State parameter (Unused.)
 */
static void buffer_page_print(
  void *buffer_page_,
  unsigned buffer_page_size,
  void *state UNUSED
) {
  unsigned bytes_written;
  const void *buffer_page = (const void *)buffer_page_;
  // Keep writing MAX_WRITE_SIZE bytes as long as it's less than the amount
  // this part of the buffer occupies in memory
  for (
    bytes_written = 0;
    bytes_written + MAX_WRITE_SIZE < buffer_page_size;
    bytes_written += MAX_WRITE_SIZE
  ) {
    putbuf(buffer_page + bytes_written, MAX_WRITE_SIZE);
  }
  // Write the remaining bytes in the page
  putbuf(buffer_page + bytes_written, buffer_page_size - bytes_written);
=======
 * Handles create system calls.
 * @param f The interrupt stack frame
 */
static void create(struct intr_frame *f) {
  // bool create(const char *file, unsigned initial_size)
  TWO_ARG(
    const char *, user_filename,
    unsigned, initial_size
  );

  //Access memory
  const char *physical_filename = access_user_memory(
      thread_current()->pagedir,
      user_filename
  );

  // Terminating the offending process and freeing its resources
  // for invalid pointer address.
  if (physical_filename == NULL) {
    exit_user_process(-1);
    NOT_REACHED();
  }

  lock_acquire(&file_system_lock);
  bool success = filesys_create(physical_filename, initial_size);
  lock_release(&file_system_lock);

  f->eax = success;
}

/**
 * Handles remove system calls.
 * @param f The interrupt stack frame
 */
static void remove_handler(struct intr_frame *f) {
  // bool remove(const char *file)
  ONE_ARG(const char *, user_filename);

  //Access memory
  const char *physical_filename = access_user_memory(
      thread_current()->pagedir,
      user_filename
  );

  // Terminating the offending process and freeing its resources
  // for invalid pointer address.
  if (physical_filename == NULL) {
    exit_user_process(-1);
    NOT_REACHED();
  }

  lock_acquire(&file_system_lock);
  bool success = filesys_remove(physical_filename);
  lock_release(&file_system_lock);

  f->eax = success;
}

/**
 * Handles open system calls.
 * @param f The interrupt stack frame
 */
static void open(struct intr_frame *f) {
  // int open(const char *file)
  ONE_ARG(const char *, user_filename);

  struct thread *cur_thread = thread_current();
  const char *physical_filename = access_user_memory(
    cur_thread->pagedir,
    user_filename
  );

  // Terminating the offending process and freeing its resources
  // for invalid pointer address.
  if (physical_filename == NULL) {
    exit_user_process(-1);
    return;
  }

  lock_acquire(&file_system_lock);
  struct file *new_file = filesys_open(physical_filename);
  lock_release(&file_system_lock);

  if (new_file == NULL) {
    f->eax = -1;
    return;
  }

  // Initialise the hashmap entry for fd table
  struct fd_entry *new_fd_entry =
    malloc(sizeof(struct fd_entry));
  if (new_fd_entry == NULL) {
    f->eax = -1;
    return;
  }

  new_fd_entry->file = new_file;
  new_fd_entry->fd = cur_thread->fd_counter++;

  // Add the entry to the FD table
  hash_insert(&cur_thread->fd_table, &new_fd_entry->elem);

  f->eax = new_fd_entry->fd;
}

/**
 * Handles filesize system calls.
 * @param f The interrupt stack frame
 */
static void filesize(struct intr_frame *f) {
  // int filesize(int fd)
  ONE_ARG(int, fd);

  struct fd_entry fd_to_find;
  fd_to_find.fd = fd;

  // Search up the fd-file mapping from the fd table.
  struct hash_elem *fd_found_elem = hash_find(
    &thread_current()->fd_table,
    &fd_to_find.elem
  );
  if (fd_found_elem == NULL) {
    exit_user_process(-1);
    NOT_REACHED();
  }
  struct fd_entry *fd_found = hash_entry(fd_found_elem, struct fd_entry, elem);

  lock_acquire(&file_system_lock);
  int size = file_length(fd_found->file);
  lock_release(&file_system_lock);

  f->eax = size;
>>>>>>> 45498978
}

/**
 * Handles write system calls.
 * @param f The interrupt stack frame
 */
static void write(struct intr_frame *f) {
  // write(int fd, const void *buffer, unsigned size)
  THREE_ARG(
    int, fd,
    const void *, user_buffer,
    unsigned, size
  );


  const char *buffer = access_user_memory(
    thread_current()->pagedir,
    user_buffer
  );
  // Terminating the offending process and freeing its resources
  // for invalid pointer address.
  if (buffer == NULL) {
    exit_user_process(-1);
    NOT_REACHED();
  }

  // If we don't own the buffer's memory, the operation is invalid.
  if (!user_owns_memory_range(buffer, size)) {
    exit_process(-1);
    NOT_REACHED();
  }

  if (fd == 1) {
    // Console write

<<<<<<< HEAD
    lock_acquire(&console_lock);
    buffer_pages_foreach((void *)buffer, size, &buffer_page_print, NULL);
    lock_release(&console_lock);
=======
    unsigned bytes_written;

    // Keep writing MAX_WRITE_SIZE bytes as long as it's less than size
    for (
      bytes_written = 0;
      bytes_written + MAX_WRITE_SIZE < size;
      bytes_written += MAX_WRITE_SIZE
      ) {
      putbuf(buffer + bytes_written, MAX_WRITE_SIZE);
    }

    // Write the remaining bytes
    putbuf(buffer + bytes_written, size - bytes_written);
>>>>>>> 45498978

    // Given the original memory is valid, putbuf will succeed
    // so all bytes will have been written.
    f->eax = size;
  } else {
    // Write to file

    // Search up the fd-file mapping from the fd table.
  	struct fd_entry fd_to_find;
  	fd_to_find.fd = fd;
  	struct hash_elem *fd_found_elem = hash_find(
  	  &thread_current()->fd_table,
  	  &fd_to_find.elem
  	);
  	if (fd_found_elem == NULL) {
  	  exit_user_process(-1);
  	  NOT_REACHED();
  	}
  	struct fd_entry *fd_found = hash_entry(fd_found_elem, struct fd_entry, elem);

    lock_acquire(&file_system_lock);
    int bytes_written = file_write(fd_found->file, buffer, size);
    lock_release(&file_system_lock);

    f->eax = bytes_written;
  }
}

/**
 * Handles seek system calls.
 * @param f The interrupt stack frame
 */
static void seek(struct intr_frame *f) {
  // void seek(int fd, unsigned position)
  TWO_ARG(
    int, fd,
    unsigned, position
  );

  // Search up the fd-file mapping from the fd table.
  struct fd_entry fd_to_find;
  fd_to_find.fd = fd;
  struct hash_elem *fd_found_elem = hash_find(
    &thread_current()->fd_table,
    &fd_to_find.elem
  );
  if (fd_found_elem == NULL) {
    exit_user_process(-1);
    NOT_REACHED();
  }
  struct fd_entry *fd_found = hash_entry(fd_found_elem, struct fd_entry, elem);

  lock_acquire(&file_system_lock);
  file_seek(fd_found->file, position);
  lock_release(&file_system_lock);
}

/**
 * Handles tell system calls.
 * @param f The interrupt stack frame
 */
static void tell(struct intr_frame *f) {
  // unsigned tell(int fd)
  ONE_ARG(int, fd);

  // Search up the fd-file mapping from the fd table.
  struct fd_entry fd_to_find;
  fd_to_find.fd = fd;
  struct hash_elem *fd_found_elem = hash_find(
    &thread_current()->fd_table,
    &fd_to_find.elem
  );
  if (fd_found_elem == NULL) {
    exit_user_process(-1);
    NOT_REACHED();
  }
  struct fd_entry *fd_found = hash_entry(fd_found_elem, struct fd_entry, elem);

  lock_acquire(&file_system_lock);
  unsigned position = file_tell(fd_found->file);
  lock_release(&file_system_lock);

  f->eax = position;
}

/**
 * Handles close system calls.
 * @param f The interrupt stack frame
 */
static void close(struct intr_frame *f UNUSED) {
  // void close(int fd)
  ONE_ARG(int, fd);

  // Search up the fd-file mapping from the fd table.
  struct fd_entry fd_to_find;
  fd_to_find.fd = fd;
  struct hash_elem *fd_found_elem = hash_find(
    &thread_current()->fd_table,
    &fd_to_find.elem
  );
  if (fd_found_elem == NULL) {
    exit_user_process(-1);
    NOT_REACHED();
  }

  // close file, free it, delete from fd_table.
  hash_delete(&thread_current()->fd_table, fd_found_elem);
  close_file(fd_found_elem, NULL);
}

/**
 * Dispatches system calls to the appropriate handler.
 * @param f The interrupt stack frame
 */
static void
syscall_handler (struct intr_frame *f)
{
  uint32_t *syscall_no_addr = f->esp;

  uint32_t *physical_syscall_no_addr = access_user_memory(
    thread_current()->pagedir,
    syscall_no_addr
  );

  // Terminating the offending process and freeing its resources
  // for invalid pointer address.
  if (physical_syscall_no_addr == NULL) {
    exit_user_process(-1);
    NOT_REACHED();
  }

  uint32_t syscall_no = *physical_syscall_no_addr;

  if (syscall_no >= sizeof(syscall_handlers) / sizeof(syscall_handler_func)) {
    exit_user_process(-1);
    NOT_REACHED();
  }

  (*syscall_handlers[syscall_no])(f);
}<|MERGE_RESOLUTION|>--- conflicted
+++ resolved
@@ -106,7 +106,6 @@
 /// Type of system call handler functions.
 typedef void (*syscall_handler_func) (struct intr_frame *);
 
-<<<<<<< HEAD
 /**
  * Type of auxiliary functions to handle memory held in pages mapped by a given
  * user's buffer.
@@ -122,13 +121,8 @@
   void *state
 );
 
-void close_file(struct hash_elem *element, void *aux UNUSED);
-static void exit_process(int status) NO_RETURN;
 static void *access_user_memory(uint32_t *pd, const void *uaddr);
 static bool user_owns_memory_range(const void *buffer, unsigned size);
-=======
-static const void *access_user_memory(uint32_t *pd, const void *uaddr);
->>>>>>> 45498978
 static void syscall_handler (struct intr_frame *);
 
 // Helper functions for reading to and writing from buffer pages.
@@ -158,6 +152,7 @@
 static void remove_handler(struct intr_frame *f);
 static void open(struct intr_frame *f);
 static void filesize(struct intr_frame *f);
+static void read(struct intr_frame *f);
 static void write(struct intr_frame *f);
 static void seek(struct intr_frame *f);
 static void tell(struct intr_frame *f);
@@ -175,19 +170,11 @@
   &exit,
   &exec,
   &wait,
-<<<<<<< HEAD
-  &syscall_not_implemented,
-  &syscall_not_implemented,
-  &syscall_not_implemented,
-  &syscall_not_implemented,
-  &read,
-=======
   &create,
   &remove_handler,
   &open,
   &filesize,
-  &syscall_not_implemented,
->>>>>>> 45498978
+  &read,
   &write,
   &seek,
   &tell,
@@ -217,7 +204,7 @@
 static void *access_user_memory(uint32_t *pd, const void *uaddr) {
   // Return NUll if we're not accessing an address in user-space
   if (!is_user_vaddr(uaddr)) {
-	return NULL;
+    return NULL;
   }
 
   return pagedir_get_page(pd, uaddr);
@@ -283,7 +270,141 @@
 }
 
 /**
-<<<<<<< HEAD
+ * Handles create system calls.
+ * @param f The interrupt stack frame
+ */
+static void create(struct intr_frame *f) {
+  // bool create(const char *file, unsigned initial_size)
+  TWO_ARG(
+    const char *, user_filename,
+    unsigned, initial_size
+  );
+
+  //Access memory
+  const char *physical_filename = access_user_memory(
+      thread_current()->pagedir,
+      user_filename
+  );
+
+  // Terminating the offending process and freeing its resources
+  // for invalid pointer address.
+  if (physical_filename == NULL) {
+    exit_user_process(-1);
+    NOT_REACHED();
+  }
+
+  lock_acquire(&file_system_lock);
+  bool success = filesys_create(physical_filename, initial_size);
+  lock_release(&file_system_lock);
+
+  f->eax = success;
+}
+
+/**
+ * Handles remove system calls.
+ * @param f The interrupt stack frame
+ */
+static void remove_handler(struct intr_frame *f) {
+  // bool remove(const char *file)
+  ONE_ARG(const char *, user_filename);
+
+  //Access memory
+  const char *physical_filename = access_user_memory(
+      thread_current()->pagedir,
+      user_filename
+  );
+
+  // Terminating the offending process and freeing its resources
+  // for invalid pointer address.
+  if (physical_filename == NULL) {
+    exit_user_process(-1);
+    NOT_REACHED();
+  }
+
+  lock_acquire(&file_system_lock);
+  bool success = filesys_remove(physical_filename);
+  lock_release(&file_system_lock);
+
+  f->eax = success;
+}
+
+/**
+ * Handles open system calls.
+ * @param f The interrupt stack frame
+ */
+static void open(struct intr_frame *f) {
+  // int open(const char *file)
+  ONE_ARG(const char *, user_filename);
+
+  struct thread *cur_thread = thread_current();
+  const char *physical_filename = access_user_memory(
+    cur_thread->pagedir,
+    user_filename
+  );
+
+  // Terminating the offending process and freeing its resources
+  // for invalid pointer address.
+  if (physical_filename == NULL) {
+    exit_user_process(-1);
+    return;
+  }
+
+  lock_acquire(&file_system_lock);
+  struct file *new_file = filesys_open(physical_filename);
+  lock_release(&file_system_lock);
+
+  if (new_file == NULL) {
+    f->eax = -1;
+    return;
+  }
+
+  // Initialise the hashmap entry for fd table
+  struct fd_entry *new_fd_entry =
+    malloc(sizeof(struct fd_entry));
+  if (new_fd_entry == NULL) {
+    f->eax = -1;
+    return;
+  }
+
+  new_fd_entry->file = new_file;
+  new_fd_entry->fd = cur_thread->fd_counter++;
+
+  // Add the entry to the FD table
+  hash_insert(&cur_thread->fd_table, &new_fd_entry->elem);
+
+  f->eax = new_fd_entry->fd;
+}
+
+/**
+ * Handles filesize system calls.
+ * @param f The interrupt stack frame
+ */
+static void filesize(struct intr_frame *f) {
+  // int filesize(int fd)
+  ONE_ARG(int, fd);
+
+  struct fd_entry fd_to_find;
+  fd_to_find.fd = fd;
+
+  // Search up the fd-file mapping from the fd table.
+  struct hash_elem *fd_found_elem = hash_find(
+    &thread_current()->fd_table,
+    &fd_to_find.elem
+  );
+  if (fd_found_elem == NULL) {
+    exit_user_process(-1);
+    NOT_REACHED();
+  }
+  struct fd_entry *fd_found = hash_entry(fd_found_elem, struct fd_entry, elem);
+
+  lock_acquire(&file_system_lock);
+  int size = file_length(fd_found->file);
+  lock_release(&file_system_lock);
+
+  f->eax = size;
+}
+
+/**
  * Checks whether the user owns a given block of memory of a given size, that
  * starts at a given (virtual) address.
  * @param buffer The virtual address to the buffer.
@@ -329,7 +450,7 @@
   uint32_t *pd = thread_current()->pagedir;
   void *buffer = access_user_memory(pd, user_buffer);
   if (!user_owns_memory_range(user_buffer, size)) {
-    exit_process(-1);
+    exit_user_process(-1);
     NOT_REACHED();
   }
   ASSERT(buffer != NULL);
@@ -428,16 +549,18 @@
  */
 static void read(struct intr_frame *f) {
   // int read(int fd, void *buffer, unsigned size)
-  int fd = ARG(int, 1);
-  void *user_buffer = ARG(void *, 2);
-  unsigned size = ARG(unsigned, 3);
+  THREE_ARG(
+    int, fd,
+    void *, buffer,
+    unsigned, size
+  );
 
   int bytes_read;
 
   if (fd == 0) {
     // Read from the console.
     lock_acquire(&console_lock);
-    buffer_pages_foreach(user_buffer, size, &buffer_page_record_stdin, NULL);
+    buffer_pages_foreach(buffer, size, &buffer_page_record_stdin, NULL);
     lock_release(&console_lock);
     // Given the original memory is valid, we will record all `size` bytes
     // from stdin.
@@ -450,7 +573,7 @@
   	fd_to_find.fd = fd;
 
   	struct hash_elem *fd_found_elem = hash_find(
-  	  thread_current()->fd_table,
+  	  &thread_current()->fd_table,
   	  &fd_to_find.elem
   	);
   	if (fd_found_elem == NULL) {
@@ -466,7 +589,7 @@
     state.bytes_read = 0;
 
     lock_acquire(&file_system_lock);
-    buffer_pages_foreach(user_buffer, size, &buffer_page_file_read, &state);
+    buffer_pages_foreach(buffer, size, &buffer_page_file_read, &state);
     lock_release(&file_system_lock);
 
     bytes_read = state.bytes_read;
@@ -499,140 +622,6 @@
   }
   // Write the remaining bytes in the page
   putbuf(buffer_page + bytes_written, buffer_page_size - bytes_written);
-=======
- * Handles create system calls.
- * @param f The interrupt stack frame
- */
-static void create(struct intr_frame *f) {
-  // bool create(const char *file, unsigned initial_size)
-  TWO_ARG(
-    const char *, user_filename,
-    unsigned, initial_size
-  );
-
-  //Access memory
-  const char *physical_filename = access_user_memory(
-      thread_current()->pagedir,
-      user_filename
-  );
-
-  // Terminating the offending process and freeing its resources
-  // for invalid pointer address.
-  if (physical_filename == NULL) {
-    exit_user_process(-1);
-    NOT_REACHED();
-  }
-
-  lock_acquire(&file_system_lock);
-  bool success = filesys_create(physical_filename, initial_size);
-  lock_release(&file_system_lock);
-
-  f->eax = success;
-}
-
-/**
- * Handles remove system calls.
- * @param f The interrupt stack frame
- */
-static void remove_handler(struct intr_frame *f) {
-  // bool remove(const char *file)
-  ONE_ARG(const char *, user_filename);
-
-  //Access memory
-  const char *physical_filename = access_user_memory(
-      thread_current()->pagedir,
-      user_filename
-  );
-
-  // Terminating the offending process and freeing its resources
-  // for invalid pointer address.
-  if (physical_filename == NULL) {
-    exit_user_process(-1);
-    NOT_REACHED();
-  }
-
-  lock_acquire(&file_system_lock);
-  bool success = filesys_remove(physical_filename);
-  lock_release(&file_system_lock);
-
-  f->eax = success;
-}
-
-/**
- * Handles open system calls.
- * @param f The interrupt stack frame
- */
-static void open(struct intr_frame *f) {
-  // int open(const char *file)
-  ONE_ARG(const char *, user_filename);
-
-  struct thread *cur_thread = thread_current();
-  const char *physical_filename = access_user_memory(
-    cur_thread->pagedir,
-    user_filename
-  );
-
-  // Terminating the offending process and freeing its resources
-  // for invalid pointer address.
-  if (physical_filename == NULL) {
-    exit_user_process(-1);
-    return;
-  }
-
-  lock_acquire(&file_system_lock);
-  struct file *new_file = filesys_open(physical_filename);
-  lock_release(&file_system_lock);
-
-  if (new_file == NULL) {
-    f->eax = -1;
-    return;
-  }
-
-  // Initialise the hashmap entry for fd table
-  struct fd_entry *new_fd_entry =
-    malloc(sizeof(struct fd_entry));
-  if (new_fd_entry == NULL) {
-    f->eax = -1;
-    return;
-  }
-
-  new_fd_entry->file = new_file;
-  new_fd_entry->fd = cur_thread->fd_counter++;
-
-  // Add the entry to the FD table
-  hash_insert(&cur_thread->fd_table, &new_fd_entry->elem);
-
-  f->eax = new_fd_entry->fd;
-}
-
-/**
- * Handles filesize system calls.
- * @param f The interrupt stack frame
- */
-static void filesize(struct intr_frame *f) {
-  // int filesize(int fd)
-  ONE_ARG(int, fd);
-
-  struct fd_entry fd_to_find;
-  fd_to_find.fd = fd;
-
-  // Search up the fd-file mapping from the fd table.
-  struct hash_elem *fd_found_elem = hash_find(
-    &thread_current()->fd_table,
-    &fd_to_find.elem
-  );
-  if (fd_found_elem == NULL) {
-    exit_user_process(-1);
-    NOT_REACHED();
-  }
-  struct fd_entry *fd_found = hash_entry(fd_found_elem, struct fd_entry, elem);
-
-  lock_acquire(&file_system_lock);
-  int size = file_length(fd_found->file);
-  lock_release(&file_system_lock);
-
-  f->eax = size;
->>>>>>> 45498978
 }
 
 /**
@@ -647,7 +636,6 @@
     unsigned, size
   );
 
-
   const char *buffer = access_user_memory(
     thread_current()->pagedir,
     user_buffer
@@ -660,33 +648,17 @@
   }
 
   // If we don't own the buffer's memory, the operation is invalid.
-  if (!user_owns_memory_range(buffer, size)) {
-    exit_process(-1);
+  if (!user_owns_memory_range(user_buffer, size)) {
+    exit_user_process(-2);
     NOT_REACHED();
   }
 
   if (fd == 1) {
     // Console write
 
-<<<<<<< HEAD
     lock_acquire(&console_lock);
-    buffer_pages_foreach((void *)buffer, size, &buffer_page_print, NULL);
+    buffer_pages_foreach(user_buffer, size, &buffer_page_print, NULL);
     lock_release(&console_lock);
-=======
-    unsigned bytes_written;
-
-    // Keep writing MAX_WRITE_SIZE bytes as long as it's less than size
-    for (
-      bytes_written = 0;
-      bytes_written + MAX_WRITE_SIZE < size;
-      bytes_written += MAX_WRITE_SIZE
-      ) {
-      putbuf(buffer + bytes_written, MAX_WRITE_SIZE);
-    }
-
-    // Write the remaining bytes
-    putbuf(buffer + bytes_written, size - bytes_written);
->>>>>>> 45498978
 
     // Given the original memory is valid, putbuf will succeed
     // so all bytes will have been written.
